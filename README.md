# Facebook Template Library [![Build Status](https://secure.travis-ci.org/facebook/fatal.png?branch=dev "Build Status")](https://travis-ci.org/facebook/fatal)
Fatal (Facebook Template Library) is a library for fast prototyping software in modern C++.

It provides facilities heavily based on template meta-programming, while keeping most of the complexity under-the-hood, to enhance the expressive power of C++.

<<<<<<< HEAD
The goal is to speed up prototyping of complex software, while abstracting the complexity of template meta-programming and making its benefits available to a wider audience other than hard-core library writers.


## Links
[Bleeding edge](https://github.com/facebook/fatal/tree/dev/) with latest features

[Discussions group](https://www.facebook.com/groups/libfatal/) on [Facebook](https://www.facebook.com/Engineering)

[Try it online](http://abel.web.elte.hu/shell/metashell) using [Metashell](https://github.com/sabel83/metashell)


## Documentation and Examples
A learn-by-example guide is available under the [`lesson/`](https://github.com/facebook/fatal/tree/dev/lesson/) directory in the [`dev`](https://github.com/facebook/fatal/tree/dev/) branch.

Demo programs are also available under the [`demo/`](demo/) directory.

Extensive documentation with examples can be found inline in the source header files.

=======
Fatal also provides lessons on how to write meta-programs, as well as on how to make the best use of the library, starting at beginner levels.

The goal is make its benefits available to a wider audience other than just hard-core library writers.
>>>>>>> 293f5ab9


<<<<<<< HEAD
The [`master`](https://github.com/facebook/fatal/) branch is considered the stable version of the library and should not change often.

The [`dev`](https://github.com/facebook/fatal/tree/dev/) branch is considered the development version of the library and experiences frequent updates. If you want the bleeding edge, that's the branch for you. Be advised, though, that it is under heavy development: breaking changes might be introduced without notice.


## Requirements
There are no external dependencies in order to use Fatal as a library.

In order to build and run Fatal's benchmarks and unit tests, you'll need:

- Folly: Facebook Open-source LibrarY (https://github.com/facebook/folly/)
- GTest: Google C++ Testing Framework (https://code.google.com/p/googletest/)
- GLog: Google Logging Library for C++ (https://code.google.com/p/google-glog/)
- a compliant C++11 compiler. Currently tested under GCC 4.8, GCC 4.9 and Clang 3.4.

In order to build and run Fatal's demos, you'll need:

- Folly: Facebook Open-source LibrarY (https://github.com/facebook/folly/)
- a compliant C++14 compiler. Currently tested under GCC 4.9 and Clang 3.4.
=======
## Documentation and Examples
A learn-by-example guide is available under the [`lesson/`](lesson/) directory.

Demo programs are also available under the [`demo/`](demo/) directory.

Extensive documentation with examples can be found inline in the source header files.

>>>>>>> 293f5ab9


## Building Fatal
Fatal is a header only library, therefore no building is required.

<<<<<<< HEAD

## Building Benchmarks and Unit Tests
Provided that the dependencies are properly installed:

```sh
$ clang++ -Wall -std=c++11 -I path/to/fatal \
  -o path/to/output/binary path/to/test/or/benchmark.cpp \
  -lfolly -lfollybenchmark -ldouble-conversion -lglog
```
or
```sh
$ g++ -Wall -std=c++11 -I path/to/fatal \
  -o path/to/output/binary path/to/test/or/benchmark.cpp \
  -lfolly -lfollybenchmark -ldouble-conversion -lglog
```

## Building Demos
Provided that the dependencies are properly installed:
=======

## Requirements
A compliant C++11 compiler. Currently tested under Clang {3.4, 3.5, 3.6, 3.7} and GCC {4.8, 4.9, 5.1}.

There are no other external dependencies.


## Links
[Bleeding edge](https://github.com/facebook/fatal/tree/dev/) with latest features
>>>>>>> 293f5ab9

[Discussions group](https://www.facebook.com/groups/libfatal/) on [Facebook](https://code.facebook.com/)

[Try it online](http://abel.web.elte.hu/shell/metashell) using [Metashell](https://github.com/sabel83/metashell)


## Philosophy
Fatal moves fast, therefore it uses the latest and greatest in C++ standards. It aims to adopt new standard features as soon as they're officially out, as long as they provide benefits like performance, productivity and usability improvements.

The [`master`](https://github.com/facebook/fatal/) branch is considered the stable version of the library and should not change often.

The [`dev`](https://github.com/facebook/fatal/tree/dev/) branch is considered the development version of the library and experiences frequent updates. If you want the bleeding edge, that's the branch for you. Be advised, though, that it is under heavy development: breaking changes might be introduced without notice.


## Installation
There's no need to install Fatal, as long as you add its base directory to the include directories list.

For Clang and GCC, it suffices to either:
- use the `-I path/to/fatal` flag
- set the environment variable `CPLUS_INCLUDE_PATH=path/to/fatal`


## Building Benchmarks and Unit Tests
```sh
<<<<<<< HEAD
$ clang++ -Wall -std=c++1y -I path/to/fatal \
  -o path/to/output/binary path/to/demo.cpp \
  -lfolly -ldouble-conversion
```
or
```sh
$ g++ -Wall -std=c++1y -I path/to/fatal \
  -o path/to/output/binary path/to/demo.cpp \
  -lfolly -ldouble-conversion
```


## Installation
There's no need to install Fatal, as long as you add its base directory to the include directories list.

For GCC and Clang, it suffices to either:
- use the `-I path/to/fatal` flag
- set the environment variable `CPLUS_INCLUDE_PATH=path/to/fatal`


## Join the Fatal community
- Website: https://github.com/facebook/fatal/
- Facebook Page: https://www.facebook.com/libfatal
=======
$ clang++ -Wall -Werror -O2 -std=c++11 -I path/to/fatal \
  -o path/to/output/binary path/to/test/or/benchmark.cpp \
```
or
```sh
$ g++ -Wall -Werror -O2 -std=c++11 -I path/to/fatal \
  -o path/to/output/binary path/to/test/or/benchmark.cpp \
```


## Join the Fatal community
- Website: https://github.com/facebook/fatal/
- Facebook Group: https://www.facebook.com/groups/libfatal/
>>>>>>> 293f5ab9
- Talk at CppCon 2014: https://www.youtube.com/watch?v=0A9pYr8wevk

See the CONTRIBUTING file for how to help out.


## License
Fatal is BSD-licensed. We also provide an additional patent grant.<|MERGE_RESOLUTION|>--- conflicted
+++ resolved
@@ -1,55 +1,13 @@
-# Facebook Template Library [![Build Status](https://secure.travis-ci.org/facebook/fatal.png?branch=dev "Build Status")](https://travis-ci.org/facebook/fatal)
+# Facebook Template Library [![Build Status](https://secure.travis-ci.org/facebook/fatal.png?branch=master "Build Status")](https://travis-ci.org/facebook/fatal)
 Fatal (Facebook Template Library) is a library for fast prototyping software in modern C++.
 
 It provides facilities heavily based on template meta-programming, while keeping most of the complexity under-the-hood, to enhance the expressive power of C++.
 
-<<<<<<< HEAD
-The goal is to speed up prototyping of complex software, while abstracting the complexity of template meta-programming and making its benefits available to a wider audience other than hard-core library writers.
-
-
-## Links
-[Bleeding edge](https://github.com/facebook/fatal/tree/dev/) with latest features
-
-[Discussions group](https://www.facebook.com/groups/libfatal/) on [Facebook](https://www.facebook.com/Engineering)
-
-[Try it online](http://abel.web.elte.hu/shell/metashell) using [Metashell](https://github.com/sabel83/metashell)
-
-
-## Documentation and Examples
-A learn-by-example guide is available under the [`lesson/`](https://github.com/facebook/fatal/tree/dev/lesson/) directory in the [`dev`](https://github.com/facebook/fatal/tree/dev/) branch.
-
-Demo programs are also available under the [`demo/`](demo/) directory.
-
-Extensive documentation with examples can be found inline in the source header files.
-
-=======
 Fatal also provides lessons on how to write meta-programs, as well as on how to make the best use of the library, starting at beginner levels.
 
 The goal is make its benefits available to a wider audience other than just hard-core library writers.
->>>>>>> 293f5ab9
 
 
-<<<<<<< HEAD
-The [`master`](https://github.com/facebook/fatal/) branch is considered the stable version of the library and should not change often.
-
-The [`dev`](https://github.com/facebook/fatal/tree/dev/) branch is considered the development version of the library and experiences frequent updates. If you want the bleeding edge, that's the branch for you. Be advised, though, that it is under heavy development: breaking changes might be introduced without notice.
-
-
-## Requirements
-There are no external dependencies in order to use Fatal as a library.
-
-In order to build and run Fatal's benchmarks and unit tests, you'll need:
-
-- Folly: Facebook Open-source LibrarY (https://github.com/facebook/folly/)
-- GTest: Google C++ Testing Framework (https://code.google.com/p/googletest/)
-- GLog: Google Logging Library for C++ (https://code.google.com/p/google-glog/)
-- a compliant C++11 compiler. Currently tested under GCC 4.8, GCC 4.9 and Clang 3.4.
-
-In order to build and run Fatal's demos, you'll need:
-
-- Folly: Facebook Open-source LibrarY (https://github.com/facebook/folly/)
-- a compliant C++14 compiler. Currently tested under GCC 4.9 and Clang 3.4.
-=======
 ## Documentation and Examples
 A learn-by-example guide is available under the [`lesson/`](lesson/) directory.
 
@@ -57,32 +15,10 @@
 
 Extensive documentation with examples can be found inline in the source header files.
 
->>>>>>> 293f5ab9
-
 
 ## Building Fatal
 Fatal is a header only library, therefore no building is required.
 
-<<<<<<< HEAD
-
-## Building Benchmarks and Unit Tests
-Provided that the dependencies are properly installed:
-
-```sh
-$ clang++ -Wall -std=c++11 -I path/to/fatal \
-  -o path/to/output/binary path/to/test/or/benchmark.cpp \
-  -lfolly -lfollybenchmark -ldouble-conversion -lglog
-```
-or
-```sh
-$ g++ -Wall -std=c++11 -I path/to/fatal \
-  -o path/to/output/binary path/to/test/or/benchmark.cpp \
-  -lfolly -lfollybenchmark -ldouble-conversion -lglog
-```
-
-## Building Demos
-Provided that the dependencies are properly installed:
-=======
 
 ## Requirements
 A compliant C++11 compiler. Currently tested under Clang {3.4, 3.5, 3.6, 3.7} and GCC {4.8, 4.9, 5.1}.
@@ -92,7 +28,6 @@
 
 ## Links
 [Bleeding edge](https://github.com/facebook/fatal/tree/dev/) with latest features
->>>>>>> 293f5ab9
 
 [Discussions group](https://www.facebook.com/groups/libfatal/) on [Facebook](https://code.facebook.com/)
 
@@ -117,31 +52,6 @@
 
 ## Building Benchmarks and Unit Tests
 ```sh
-<<<<<<< HEAD
-$ clang++ -Wall -std=c++1y -I path/to/fatal \
-  -o path/to/output/binary path/to/demo.cpp \
-  -lfolly -ldouble-conversion
-```
-or
-```sh
-$ g++ -Wall -std=c++1y -I path/to/fatal \
-  -o path/to/output/binary path/to/demo.cpp \
-  -lfolly -ldouble-conversion
-```
-
-
-## Installation
-There's no need to install Fatal, as long as you add its base directory to the include directories list.
-
-For GCC and Clang, it suffices to either:
-- use the `-I path/to/fatal` flag
-- set the environment variable `CPLUS_INCLUDE_PATH=path/to/fatal`
-
-
-## Join the Fatal community
-- Website: https://github.com/facebook/fatal/
-- Facebook Page: https://www.facebook.com/libfatal
-=======
 $ clang++ -Wall -Werror -O2 -std=c++11 -I path/to/fatal \
   -o path/to/output/binary path/to/test/or/benchmark.cpp \
 ```
@@ -155,7 +65,6 @@
 ## Join the Fatal community
 - Website: https://github.com/facebook/fatal/
 - Facebook Group: https://www.facebook.com/groups/libfatal/
->>>>>>> 293f5ab9
 - Talk at CppCon 2014: https://www.youtube.com/watch?v=0A9pYr8wevk
 
 See the CONTRIBUTING file for how to help out.
