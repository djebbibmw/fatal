--- conflicted
+++ resolved
@@ -16,12 +16,7 @@
 #include <fatal/test/test.h>
 #include <fatal/test/type.h>
 
-<<<<<<< HEAD
-#include <glog/logging.h>
-#include <gtest/gtest.h>
-=======
 #include <iostream>
->>>>>>> 293f5ab9
 
 ////////////
 // DRIVER //
